--- conflicted
+++ resolved
@@ -65,573 +65,6 @@
 
 # 3. calculate the psychometric function for each participant, for each "trial_type", for each "standard_angle"
 #       use the psignifit library for the calculations
-<<<<<<< HEAD
-# store the results (mean, slope) of the psychometric fit in the same data sheet
-# plot psychometric functions in a Facetgrid using the seaborn library
-import matplotlib.pyplot as plt
-import pandas as pd
-import seaborn as sns
-import os
-from pathlib import Path
-import numpy as np
-import math
-import psignifit as ps
-import psignifit.psigniplot as psp
-from scipy.stats import linregress
-import statsmodels.api as sm
-import matplotlib
-matplotlib.use('MacOSX')
-
-sns.set_style("white")
-
-DIR = Path(os.getcwd())
-
-# subject = "jakab_matched_single"
-subject = "jakab"
-
-folder_path = "/Users/jakabpilaszanovich/Documents/GitHub/interaural_intrinsic_constraint/Results/" + subject
-# Get all CSV files and sort by modification time
-csv_files = [f for f in os.listdir(folder_path) if f.endswith('.txt')]
-csv_files = sorted(
-    csv_files,
-    key=lambda x: os.path.getmtime(os.path.join(folder_path, x))
-)
-# Load and combine the data into a single DataFrame
-dataframes = []
-for file in csv_files:
-    file_path = os.path.join(folder_path, file)
-    df = pd.read_csv(file_path)
-    dataframes.append(df)
-combined_df = pd.concat(dataframes, ignore_index=True)
-combined_df = combined_df.applymap(lambda x: x.strip() if isinstance(x, str) else x)
-
-combined_df = combined_df[(combined_df.stim_type == "noise_filtered_third_octave")]
-# combined_df = combined_df[~(combined_df.comparison_angle == -2)]
-# combined_df = combined_df[~(combined_df.comparison_angle == 2)]
-# combined_df = combined_df[~(combined_df.standard_angle == 24)]
-# combined_df = combined_df[~(combined_df.standard_center_frequency == 80)]
-# combined_df = combined_df[~(combined_df.standard_center_frequency == 125)]
-# combined_df = combined_df[~(combined_df.standard_center_frequency == 250)]
-combined_df = combined_df[
-    # (combined_df.standard_center_frequency == 400) |
-    (combined_df.standard_center_frequency == 500) |
-    # (combined_df.standard_center_frequency == 600) |
-    # (combined_df.standard_center_frequency == 700) |
-    (combined_df.standard_center_frequency == 800) |
-    (combined_df.standard_center_frequency == 1000) |
-    (combined_df.standard_center_frequency == 1200)
-    # (combined_df.standard_center_frequency == 1500)
-]
-# combined_df = combined_df[
-#     ~(combined_df.standard_angle == 1)
-#     & ~(combined_df.standard_angle == 2)
-#     & ~(combined_df.standard_angle == 3)
-#     & ~(combined_df.standard_angle == 6)
-#     & ~(combined_df.standard_angle == 12)
-#     & ~(combined_df.standard_angle == 20)
-# ]
-# combined_df = combined_df[~(combined_df.standard_center_frequency == 1000)]
-# combined_df = combined_df[~(combined_df.trial_type == "BOTH-->BOTH")]
-
-def get_cue_combination(row):
-    trial_type_string = row.trial_type.split("-->")
-    from_type = trial_type_string[0]
-    to_type = trial_type_string[-1]
-    if from_type == to_type:
-        cue_combination = "within"
-    else:
-        cue_combination = "across"
-    if from_type == "BOTH" or to_type == "BOTH" and from_type != to_type:
-        cue_combination = "combined"
-    return cue_combination
-
-combined_df["cue_combination"] = combined_df.apply(lambda row: get_cue_combination(row), axis=1)
-
-# g = sns.FacetGrid(combined_df, hue="trial_type", row="standard_angle", col="standard_center_frequency", height=2,
-#                   hue_order=["ILD-->ILD", "ITD-->ITD", "ITD-->ILD", "ILD-->ITD", "BOTH-->BOTH", "BOTH-->ITD", "BOTH-->ILD"])
-# g.refline(y=0.5, c="grey", alpha=.1)
-# g.refline(x=0, c="grey", alpha=.1)
-# [ax.axvline(float(ax.title.get_text().split("standard_angle = ")[1].split("|")[0]), ymax=0.5, c="black") for ax in g.axes.flatten()]
-# g.map(sns.lineplot, "comparison_angle", "score", marker="o")
-# g.set_titles(template="Standard: {row_name}° at {col_name}Hz ")
-# g.add_legend()
-
-
-# g = sns.FacetGrid(combined_df, hue="trial_type", row="standard_angle", col="standard_center_frequency", height=2, aspect=2,
-#                   hue_order=["ILD-->ILD", "ITD-->ITD",
-#                              "ITD-->ILD", "ILD-->ITD"
-#                              ], row_order=[0, 4, 8, 16], col_order=[800, 1000, 1200])
-# g.refline(y=0.5, c="grey", alpha=.1)
-# g.refline(x=0, c="grey", alpha=.1)
-# [ax.axvline(float(ax.title.get_text().split("standard_angle = ")[1].split("|")[0]), ymax=0.5, c="black") for ax in g.axes.flatten()]
-# g.map(sns.regplot, "comparison_angle", "score",
-#       scatter=False,
-#       logistic=True,
-#       ci=None
-#       )
-# g.set_titles(template="Standard: {row_name}° at {col_name}Hz ")
-# g.axes[3,0].set_xlabel('Comparison angle')
-# g.axes[3,1].set_xlabel('Comparison angle')
-# g.axes[3,2].set_xlabel('Comparison angle')
-# g.set_ylabels("Perceived 'right'")
-# g.set(xlim=(-40, 40))
-# g.add_legend()
-
-# g = sns.FacetGrid(combined_df,
-#                   hue="trial_type", height=4, col="standard_center_frequency",
-#                 #   hue_order=["BOTH-->BOTH", "ITD-->BOTH", "ITD-->ITD", "BOTH-->ITD"],
-#                 # palette=sns.color_palette("Paired")[6:],
-#                 hue_order=["ILD-->ILD", "ITD-->ILD", "ITD-->ITD", "ILD-->ITD"],
-#                   palette=sns.color_palette("Paired"),
-#                   row="stim_type"
-#                   )
-# g.refline(y=0.5, c="grey", alpha=.1)
-# g.refline(x=0, c="grey", alpha=.1)
-# g.map(sns.lineplot, "comparison_angle", "score", marker="o",
-#       errorbar=None
-#       )
-# # g.map(sns.regplot, "comparison_angle", "score", logistic=True, ci=None, scatter=False)
-# g.add_legend()
-# # plt.savefig("Cue matching - combined cue (sharp onset)", dpi=200)
-# # plt.savefig("Cue matching - single cue", dpi=200)
-
-
-# g = sns.FacetGrid(combined_df,
-#                   hue="trial_type", col="standard_center_frequency",
-#                 hue_order=["ILD-->ILD", "ITD-->ITD"], row="standard_angle"
-#                   )
-# g.refline(y=0.5, c="grey", alpha=.1)
-# g.refline(x=0, c="grey", alpha=.1)
-# g.map(sns.lineplot, "comparison_angle", "score", marker="o",
-#       errorbar=None
-#       )
-# g.add_legend()
-
-
-def add_line_of_equality(axes, *line_args, **line_kwargs):
-    identity, = axes.plot([], [], *line_args, **line_kwargs)
-    def callback(axes):
-        low_x, high_x = axes.get_xlim()
-        low_y, high_y = axes.get_ylim()
-        low = max(low_x, low_y)
-        high = min(high_x, high_y)
-        identity.set_data([low, high], [low, high])
-    callback(axes)
-    axes.callbacks.connect('xlim_changed', callback)
-    axes.callbacks.connect('ylim_changed', callback)
-    return axes
-
-
-def add_grid_line_of_equality(g):
-    for ax in g.axes.flatten():
-        add_line_of_equality(ax, color="black", alpha=.1)
-
-def get_psychometric_means(g, save_fig=False):
-    subject = g["subject"].unique()[0]
-    standard_angle = g["standard_angle"].unique()[0]
-    standard_center_frequency = g["standard_center_frequency"].unique()[0]
-    stim_type = g["stim_type"].unique()[0]
-    trial_type = g["trial_type"].unique()[0]
-    title = f"{subject}_{standard_center_frequency}_{trial_type}_{int(standard_angle)}"
-    ps_result_file_path = DIR / Path("ps_results") / Path(subject) / Path(title + ".json")
-    data = g.groupby("comparison_angle", as_index=False).agg(
-        {"score": "sum", g.columns[0]: "count"}).rename(
-        columns={g.columns[0]: 'n_total'})
-    if ps_result_file_path.exists():
-        res = ps.Result.load_json(ps_result_file_path)
-        print(f"Loaded psignifit estimates for {title}")
-        if not np.array_equal(res.data, data.values):
-            res = ps.psignifit(
-                data.values,
-                sigmoid="logistic",
-                experiment_type="equal asymptote"
-            )
-            print(f"Calculated psignifit estimates for {title}")
-            res.save_json(ps_result_file_path)
-            if save_fig:
-                path = "figures/" + subject + "/"  + title
-                plt.figure()
-                psp.plot_psychometric_function(res)
-                plt.savefig(path)
-                plt.close()
-    else:
-        res = ps.psignifit(
-            data.values,
-            sigmoid="logistic",
-            experiment_type="equal asymptote"
-        )
-        print(f"Calculated psignifit estimates for {title}")
-        res.save_json(ps_result_file_path)
-        if save_fig:
-            path = "figures/" + subject + "/" + title
-            plt.figure()
-            psp.plot_psychometric_function(res)
-            plt.savefig(path)
-            plt.close()
-
-    PSE = res.parameters_estimate_mean["threshold"]
-    PSE_ci_95_low = res.confidence_intervals['threshold']["0.95"][0]
-    PSE_ci_95_high = res.confidence_intervals['threshold']["0.95"][1]
-    # print(res)
-
-    JND = res.parameters_estimate_mean["width"] / 2
-    JND_ci_95_low = res.confidence_intervals['width']["0.95"][0] / 2
-    JND_ci_95_high = res.confidence_intervals['width']["0.95"][1] / 2
-    slope = res.slope_at_proportion_correct(0.5)
-    row = {
-        "PSE": PSE,
-        "PSE_ci_95_low": PSE_ci_95_low,
-        "PSE_ci_95_high": PSE_ci_95_high,
-        "JND": JND,
-        "JND_ci_95_low": JND_ci_95_low,
-        "JND_ci_95_high": JND_ci_95_high,
-        "slope": slope
-    }
-    return pd.Series(row)
-
-df_group = combined_df.groupby(["subject", "standard_angle", "standard_center_frequency", "trial_type", "stim_type"])
-df_model = df_group.apply(lambda g: get_psychometric_means(g, save_fig=True), include_groups=True).reset_index()
-
-# df_model = pd.read_csv("PSE_estimates_kirke.csv")
-# df_model = df_model[~(df_model.standard_center_frequency == 1000)]
-# df_model = df_model[~(df_model.standard_angle == 0)]
-
-def find_base_JND(row, cue_type="ITD"):
-    standard_center_frequency = row["standard_center_frequency"]
-    standard_angle = row["standard_angle"]
-    base = df_model[(df_model.standard_center_frequency == standard_center_frequency) &
-                    (df_model.standard_angle == standard_angle) &
-                    (df_model.trial_type == str(cue_type + "-->" + cue_type))]
-    if len(base) > 0:
-        base_JND = base.JND.values[0]
-    else:
-        base_JND = None
-    return base_JND
-
-def find_base_PSE(row, cue_type="ITD"):
-    standard_center_frequency = row["standard_center_frequency"]
-    standard_angle = row["standard_angle"]
-    base = df_model[(df_model.standard_center_frequency == standard_center_frequency) &
-                    (df_model.standard_angle == standard_angle) &
-                    (df_model.trial_type == str(cue_type + "-->" + cue_type))]
-    if len(base) > 0:
-        base_PSE = base.PSE.values[0]
-    else:
-        base_PSE = None
-    return base_PSE
-
-df_model["base_ITD_JND"] = df_model.apply(lambda row: find_base_JND(row, cue_type="ITD"), axis=1)
-df_model["base_ILD_JND"] = df_model.apply(lambda row: find_base_JND(row, cue_type="ILD"), axis=1)
-
-df_model["base_ITD_PSE"] = df_model.apply(lambda row: find_base_PSE(row, cue_type="ITD"), axis=1)
-df_model["base_ILD_PSE"] = df_model.apply(lambda row: find_base_PSE(row, cue_type="ILD"), axis=1)
-
-# for from_type in ["ILD", "BOTH"]:
-#     df_repeat = df_model[(df_model["trial_type"] == "ITD-->ITD") & (df_model["standard_angle"] == 0)]
-#     curr_trial_type = f"{from_type}-->ITD"
-#     df_repeat.loc[:, "trial_type"] = curr_trial_type
-#     df_model = pd.concat([df_repeat, df_model])
-#
-# for from_type in ["ITD", "BOTH"]:
-#     df_repeat = df_model[(df_model["trial_type"] == "ILD-->ILD") & (df_model["standard_angle"] == 0)]
-#     curr_trial_type = f"{from_type}-->ILD"
-#     df_repeat.loc[:, "trial_type"] = curr_trial_type
-#     df_model = pd.concat([df_repeat, df_model])
-
-
-def get_regressions(g):
-    # reg_PSE = sm.OLS(exog=g["standard_angle"].values, endog=g["PSE"].values).fit()
-    reg_PSE = linregress(g["standard_angle"].values, g["PSE"].values)
-    reg_JND = linregress(g["standard_angle"].values, g["JND"].values)
-    reg_corr = linregress(g["PSE"].values, g["JND"].values)
-    row = {
-        # "PSE_slope": reg_PSE.params[0],
-        # "PSE_intercept": 0,
-        # "PSE_pvalue": reg_PSE.pvalues[0],
-        "PSE_slope": reg_PSE.slope,
-        "PSE_intercept": reg_PSE.intercept,
-        "PSE_pvalue": reg_PSE.pvalue,
-        "JND_slope": reg_JND.slope,
-        "JND_intercept": reg_JND.intercept,
-        "JND_pvalue": reg_JND.pvalue,
-        "PSE_vs_JNDS_slope": reg_corr.slope,
-        "PSE_vs_JNDS_intercept": reg_corr.intercept,
-        "PSE_vs_JNDS_pvalue": reg_corr.pvalue,
-    }
-    return pd.Series(row)
-
-df_model_regs = df_model.groupby(["subject", "standard_center_frequency", "trial_type"])\
-    .apply(get_regressions).reset_index()
-
-df_model = pd.merge(left=df_model, right=df_model_regs, on=["subject", "standard_center_frequency", "trial_type"])
-
-
-def get_PSE_pred_reg(row):
-    return row["standard_angle"] * row["PSE_slope"] + row["PSE_intercept"]
-
-
-def get_JND_pred_reg(row):
-    return row["standard_angle"] * row["JND_slope"] + row["JND_intercept"]
-
-def get_PSE_pred_IC(row):
-    trial_type_string = row.trial_type.split("-->")
-    from_type = trial_type_string[0]
-    to_type = trial_type_string[-1]
-    if from_type == "BOTH":
-        PSE_pred = None
-    elif to_type == "BOTH":
-        PSE_pred = None
-    else:
-        from_base_name = "base_" + from_type + "_JND"
-        to_base_name = "base_" + to_type + "_JND"
-        from_base_name_PSE = "base_" + from_type + "_PSE"
-        to_base_name_PSE = "base_" + to_type + "_PSE"
-        from_base_JND = row[from_base_name]
-        to_base_JND = row[to_base_name]
-        from_base_PSE = row[from_base_name_PSE]
-        to_base_PSE = row[to_base_name_PSE]
-        PSE_pred = row.standard_angle * (to_base_JND / from_base_JND)
-    return PSE_pred
-
-def get_PSE_pred_Bayes(row):
-    trial_type_string = row.trial_type.split("-->")
-    from_type = trial_type_string[0]
-    to_type = trial_type_string[-1]
-    if from_type == "BOTH" and to_type != "BOTH":
-        to_index = ["ILD", "ITD"].index(to_type)
-        from_index = 1 - to_index
-        from_type_2 = ["ILD", "ITD"][from_index]
-        from_base_name = "base_" + from_type_2 + "_JND"
-        to_base_name = "base_" + to_type + "_JND"
-        from_base_JND = row[from_base_name]
-        to_base_JND = row[to_base_name]
-        from_base_sigma = from_base_JND / math.sqrt(2)
-        to_base_sigma = to_base_JND / math.sqrt(2)
-        sigma_combined_squared = ((to_base_sigma ** 2) * (from_base_sigma ** 2)) / (
-                    (to_base_sigma ** 2) + (from_base_sigma ** 2))
-        PSE_pred = row.standard_angle * (to_base_sigma ** 2) / sigma_combined_squared
-    elif to_type == "BOTH":
-        PSE_pred = None
-    else:
-        from_base_name = "base_" + from_type + "_JND"
-        to_base_name = "base_" + to_type + "_JND"
-        from_base_JND = row[from_base_name]
-        to_base_JND = row[to_base_name]
-        from_base_sigma = from_base_JND / math.sqrt(2)
-        to_base_sigma = to_base_JND / math.sqrt(2)
-        PSE_pred = row.standard_angle * ((to_base_sigma ** 2) / (from_base_sigma ** 2))
-    return PSE_pred
-
-
-def get_JND_pred_Bayes(row):
-    trial_type_string = row.trial_type.split("-->")
-    from_type = trial_type_string[0]
-    to_type = trial_type_string[-1]
-    if from_type == "BOTH" and to_type != "BOTH":
-        to_index = ["ILD", "ITD"].index(to_type)
-        from_index = 1 - to_index
-        from_type = ["ILD", "ITD"][from_index]
-        from_base_name = "base_" + from_type + "_JND"
-        to_base_name = "base_" + to_type + "_JND"
-        from_base_JND = row[from_base_name]
-        to_base_JND = row[to_base_name]
-        from_base_sigma = from_base_JND / math.sqrt(2)
-        to_base_sigma = to_base_JND / math.sqrt(2)
-        angle = row.standard_angle
-        sigma_combined_squared = ((to_base_sigma ** 2) * (from_base_sigma ** 2)) / ((to_base_sigma ** 2) + (from_base_sigma ** 2))
-        sigma_combined = math.sqrt(sigma_combined_squared)
-        PSE_term = angle * sigma_combined_squared / (to_base_sigma ** 2)
-        constant_term = sigma_combined
-        JND_pred = PSE_term + constant_term
-    elif to_type == "BOTH":
-        JND_pred = None
-    else:
-        from_base_name = "base_" + from_type + "_JND"
-        to_base_name = "base_" + to_type + "_JND"
-        from_base_JND = row[from_base_name]
-        to_base_JND = row[to_base_name]
-        from_base_sigma = from_base_JND / math.sqrt(2)
-        to_base_sigma = to_base_JND / math.sqrt(2)
-        angle = row.standard_angle
-        sigma_combined_squared = ((to_base_sigma ** 2) * (from_base_sigma ** 2) / ((to_base_sigma ** 2) + (from_base_sigma ** 2)))
-        sigma_combined = math.sqrt(sigma_combined_squared)
-        PSE_term = angle * ((to_base_sigma ** 2) / (from_base_sigma ** 2))
-        constant_term = (to_base_sigma ** 2) / sigma_combined
-        JND_pred = PSE_term + constant_term
-    return JND_pred
-
-def get_JND_pred_IC(row):
-    trial_type_string = row.trial_type.split("-->")
-    from_type = trial_type_string[0]
-    to_type = trial_type_string[-1]
-    if from_type == "BOTH":
-        JND_pred = None
-    elif to_type == "BOTH":
-        JND_pred = None
-    else:
-        from_base_name = "base_" + from_type + "_JND"
-        to_base_name = "base_" + to_type + "_JND"
-        from_base_JND = row[from_base_name]
-        to_base_JND = row[to_base_name]
-        from_base_sigma = from_base_JND / math.sqrt(2)
-        to_base_sigma = to_base_JND / math.sqrt(2)
-        constant_term = (to_base_sigma ** 2) * math.sqrt(
-            ((to_base_sigma ** 2) + (from_base_sigma ** 2)) / ((to_base_sigma ** 2) * (from_base_sigma ** 2)))
-        JND_pred = constant_term + row.PSE - row.standard_angle
-    return JND_pred
-
-# df_model["PSE_pred_reg"] = df_model.apply(lambda row: get_PSE_pred_reg(row), axis=1)
-# df_model["PSE_pred_IC"] = df_model.apply(lambda row: get_PSE_pred_IC(row), axis=1)
-df_model["PSE_pred_Bayes"] = df_model.apply(lambda row: get_PSE_pred_Bayes(row), axis=1)
-# df_model["JND_pred_reg"] = df_model.apply(lambda row: get_JND_pred_reg(row), axis=1)
-df_model["JND_pred_IC"] = df_model.apply(lambda row: get_JND_pred_IC(row), axis=1)
-df_model["JND_pred_Bayes"] = df_model.apply(lambda row: get_JND_pred_Bayes(row), axis=1)
-
-df_model["PSE_delta"] = df_model["PSE"] - df_model["standard_angle"]
-
-df_model["cue_combination"] = df_model.apply(lambda row: get_cue_combination(row), axis=1)
-
-def show_reg_vars(slope, intercept, **kwargs):
-    l = kwargs["label"]
-    to_type = l.split("-->")[-1]
-    y_pos = 38
-    if to_type == "ITD":
-        y_pos = 33
-    elif to_type == "BOTH":
-        y_pos = 28
-    intercept = round(intercept.mean(), 1)
-    intercept_text = f"+{intercept}" if intercept > 0 else f"{intercept}"
-    text = f'y={round(slope.mean(), 1)}x{intercept_text}'
-    plt.text(0, y_pos, text, fontsize=11, c=kwargs["color"])
-
-
-def show_CIs(standard_angle, ci_high, ci_low, **kwargs):
-    plt.fill_between(standard_angle, ci_high, ci_low, alpha=.1, **kwargs)
-
-# PSE plot
-# df_curr = df_model[df_model.standard_angle > 0]
-df_curr = df_model
-# df_curr = df_curr[~(df_curr.standard_angle == 1)]
-# df_curr = df_curr[~(df_curr.standard_angle == 3)]
-# df_curr = df_curr[~(df_curr.standard_angle == 6)]
-df_curr = df_curr[~(df_curr.standard_angle == 20)]
-
-g = sns.FacetGrid(
-    data=df_curr,
-    col="standard_center_frequency",
-    col_order=[500, 800, 1000, 1200],
-    row="cue_combination",
-    row_order=["within", "across", "combined"],
-    hue="trial_type",
-    hue_order=[
-        "ILD-->ILD", "ITD-->ITD",
-        "ITD-->ILD", "ILD-->ITD",
-        "BOTH-->ITD", "BOTH-->ILD",
-        "BOTH-->BOTH"
-    ],
-    palette=sns.color_palette("tab10"),
-    height=2.5
-)
-# g.map(show_reg_vars, "PSE_slope", "PSE_intercept")
-# g.map(show_CIs, "standard_angle", "PSE_ci_95_high", "PSE_ci_95_low")
-g.map(sns.lineplot, "standard_angle", "PSE", marker="o")
-# g.map(sns.regplot, "standard_angle", "PSE_pred_Bayes",  scatter=False, ci=None, line_kws={"ls": "--"})
-g.set_titles(template="{col_name}Hz ({row_name} cue)")
-add_grid_line_of_equality(g)
-g.axes[0,0].set_xlabel('Physical angle')
-g.axes[0,1].set_xlabel('Physical angle')
-g.axes[0,2].set_xlabel('Physical angle')
-g.set_ylabels("PSE")
-g.add_legend()
-g.fig.subplots_adjust(top=0.9)
-g.fig.suptitle('Points of Subjective Equivalence')
-# plt.savefig("PSEs - all cue combinations.png", dpi=200)
-
-
-# JND plot
-g = sns.FacetGrid(
-    data=df_curr,
-    col="standard_center_frequency",
-    col_order=[500, 800, 1200],
-    row="cue_combination",
-    row_order=["within", "across", "combined"],
-    hue="trial_type",
-    hue_order=[
-        "ILD-->ILD", "ITD-->ITD",
-        "ITD-->ILD", "ILD-->ITD",
-        "BOTH-->ITD", "BOTH-->ILD",
-        "BOTH-->BOTH"
-    ],
-    palette=sns.color_palette("tab10"),
-    height=2.5
-)
-# g.map(show_reg_vars, "JND_slope", "JND_intercept")
-# g.map(show_CIs, "standard_angle", "JND_ci_95_high", "JND_ci_95_low")
-# g.map(sns.regplot, "standard_angle", "JND", ci=None)
-g.map(sns.scatterplot, "standard_angle", "JND")
-# g.map(sns.regplot, "standard_angle", "JND_pred_Bayes", scatter=False, ci=None, line_kws={"ls": "--"})
-# g.map(sns.regplot, "standard_angle", "JND_pred_IC", scatter=False, ci=None, line_kws={"ls": "-"})
-g.set_titles(template="{col_name}Hz ")
-g.axes[0,0].set_xlabel('Physical angle')
-g.axes[0,1].set_xlabel('Physical angle')
-g.axes[0,2].set_xlabel('Physical angle')
-g.set_ylabels("JND")
-g.set(ylim=(0, 50))
-g.add_legend()
-g.fig.subplots_adjust(top=0.9)
-g.fig.suptitle('JNDs')
-# plt.savefig("JNDs - all cue combinations.png", dpi=200)
-
-# PSE vs JND plot
-# g = sns.FacetGrid(
-#     data=df_curr,
-#     row="cue_combination",
-#     hue="trial_type",
-#     col="standard_center_frequency",
-#     col_order=[500, 800, 1000, 1200],
-#     palette=sns.color_palette("tab10")[2:],
-#     height=2.5,
-#     hue_order=["ITD-->ILD", "ILD-->ITD", "ITD-->BOTH", "ILD-->BOTH"],
-#     row_order=["across", "combined"]
-# )
-# g.map(show_reg_vars, "PSE_vs_JNDS_slope", "PSE_vs_JNDS_intercept")
-# # g.map(show_CIs, "PSE", "JND_ci_95_high", "JND_ci_95_low")
-# g.map(sns.regplot, "PSE", "JND", ci=None)
-# g.set_titles(template="{col_name}Hz ")
-# # g.map(sns.lineplot, "standard_angle", "JND_pred_IC", errorbar=None, label="predicted", marker="o")
-# g.fig.subplots_adjust(top=0.9)
-# g.fig.suptitle('PSEs vs JNDs')
-# g.add_legend()
-# plt.savefig("PSEs vs JNDs - across and combined cues.png", dpi=200)
-
-# MATCHING ==============================================
-
-# freq = 800
-# ILD_angle = 8
-# ITD_angle = df_model[(df_model.standard_center_frequency == freq)
-#                      & (df_model.trial_type == "ILD-->ITD")
-#                      & (df_model.standard_angle == ILD_angle)]["PSE"].values[0]
-#
-# reg_ILD_ILD = df_model_regs[(df_model_regs.standard_center_frequency == freq)
-#                      & (df_model_regs.trial_type == "ILD-->ILD")]
-# JND_ILD_ILD = reg_ILD_ILD["JND_slope"].values[0] * ILD_angle + reg_ILD_ILD["JND_intercept"].values[0]
-#
-# reg_ILD_ITD = df_model_regs[(df_model_regs.standard_center_frequency == freq)
-#                      & (df_model_regs.trial_type == "ILD-->ITD")]
-# JND_ILD_ITD = reg_ILD_ITD["JND_slope"].values[0] * ILD_angle + reg_ILD_ITD["JND_intercept"].values[0]
-#
-# reg_ITD_ITD = df_model_regs[(df_model_regs.standard_center_frequency == freq)
-#                      & (df_model_regs.trial_type == "ITD-->ITD")]
-# JND_ITD_ITD = reg_ITD_ITD["JND_slope"].values[0] * ITD_angle + reg_ITD_ITD["JND_intercept"].values[0]
-#
-# reg_ITD_ILD = df_model_regs[(df_model_regs.standard_center_frequency == freq)
-#                      & (df_model_regs.trial_type == "ITD-->ILD")]
-# JND_ITD_ILD = reg_ITD_ILD["JND_slope"].values[0] * ITD_angle + reg_ITD_ILD["JND_intercept"].values[0]
-#
-# sns.catplot([JND_ITD_ITD, JND_ILD_ITD, JND_ILD_ILD, JND_ITD_ILD])
-
-# sns.catplot(data=df_model, kind="bar", x="JND", hue="trial_type", hue_order=["ILD-->ILD", "ITD-->ILD", "ITD-->ITD", "ILD-->ITD"], palette=sns.color_palette("Paired"), col="standard_center_frequency")
-=======
 
 def get_psychometric_means(df_group):
     data = df_group.groupby("comparison_angle", as_index=False).agg(
@@ -696,5 +129,4 @@
     palette=palette
 )
 plt.savefig('/home/kirke/Schreibtisch/ma/python/figures/width')
-plt.show()
->>>>>>> 3e5944b8
+plt.show()